--- conflicted
+++ resolved
@@ -710,12 +710,8 @@
 
   value = intrinsics.federated_secure_sum_bitwidth(value, bitwidth=bitwidths)
   value = intrinsics.federated_map(
-<<<<<<< HEAD
       server_shift, (value, lower_bound, upper_bound, num_summands)
   )
-  return value
-=======
-      server_shift, (value, lower_bound, upper_bound, num_summands))
   return value
 
 
@@ -919,5 +915,4 @@
   numerator = z[4] - (z[0] * z[2] / num_examples)
   denominator = tf.math.sqrt(z[1] - z[0]**2 / num_examples) * tf.math.sqrt(
       z[3] - z[2]**2 / num_examples)
-  return numerator / denominator
->>>>>>> 52a2204e
+  return numerator / denominator